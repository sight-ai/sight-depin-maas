This guide walks through steps to deploy **Sight Compute Node** on local devices, set up the real-time dashboard, and [optionally] chat via **Open WebUI** with the backend.

---

## ✅ Prerequisites

### 1. Install Docker

🔗  [https://www.docker.com](https://www.docker.com/) \
Make sure Docker is running after installation.



### 2. Install Ollama
<<<<<<< HEAD
=======

>>>>>>> 629beeb8
🔗  [https://ollama.com](https://ollama.com/)

Make sure both Docker and Ollama are installed and running before continuing.
---

<<<<<<< HEAD
## 🚀 Setup Steps

### Run the setup script
=======
## 🚀 Setup
>>>>>>> 629beeb8

```bash
curl -s https://www.sightai.io/model/sight-miner-cli-local.sh | bash
```

<<<<<<< HEAD
This single command will:

- ✅ Automatically pull the **`deepscaler`** model into your local **Ollama**
- 🐳 Start all necessary Docker containers:
  - Postgres
  - Backend
  - Frontend
- 💬 Install and run **Open WebUI** (chat interface)
- 📊 Launch the **Sight AI Miner Dashboard** (analytics/monitoring)
=======
This script will:
- Pull the `deepscaler` model to your Ollama
- Start all necessary containers (Postgres, backend, frontend)
- Install and run Open WebUI (for chat)
- Set up and open both the dashboard and chat interfaces
>>>>>>> 629beeb8

---

### ✅ After setup completes

You’ll see this output at the end:

```
Setup complete! You can access:
- Sight AI Miner at: http://localhost:3000
- Open WebUI at: http://localhost:8080
```

- Go to `http://localhost:8080` to start chatting with models like `deepscaler`
- Go to `http://localhost:3000` to monitor miner activity and earnings in real time

---

### 🔹 Sight Compute Node Dashboard
[http://localhost:3000](http://localhost:3000).
View your node’s activity, request logs, and reward earnings.

### 🔹 Open WebUI
[http://localhost:8080](http://localhost:8080).
A web-based AI chat interface where users can talk with models like `deepscaler`.

---

## 💬 Chat via Open WebUI

1. Go to [http://localhost:8080](http://localhost:8080/)
2. Register a new account and log in
3. Choose an available model (e.g., `deepscaler`) to start chatting

> If no models appear, ensure your ollama list includes at least one model, and that Ollama is running.
> 

---

## 📊 Dashboard

While using Open WebUI, go to [http://localhost:3000](http://localhost:3000/) to:

- See real-time user requests
- Check response details
- Track your computing contributions and reward generation

---

## 🧩 Need Help?

If you encounter issues:

- Make sure Docker is up and running
- Confirm that Ollama is working by running:
    
    ```bash
    ollama list
    ```
    
- Retry the script after restarting Docker if needed<|MERGE_RESOLUTION|>--- conflicted
+++ resolved
@@ -6,34 +6,28 @@
 
 ### 1. Install Docker
 
-🔗  [https://www.docker.com](https://www.docker.com/) \
+🔗  [https://www.docker.com](https://www.docker.com/) 
+
 Make sure Docker is running after installation.
 
 
 
 ### 2. Install Ollama
-<<<<<<< HEAD
-=======
 
->>>>>>> 629beeb8
 🔗  [https://ollama.com](https://ollama.com/)
 
 Make sure both Docker and Ollama are installed and running before continuing.
 ---
 
-<<<<<<< HEAD
 ## 🚀 Setup Steps
 
 ### Run the setup script
-=======
-## 🚀 Setup
->>>>>>> 629beeb8
 
 ```bash
 curl -s https://www.sightai.io/model/sight-miner-cli-local.sh | bash
 ```
 
-<<<<<<< HEAD
+
 This single command will:
 
 - ✅ Automatically pull the **`deepscaler`** model into your local **Ollama**
@@ -43,13 +37,6 @@
   - Frontend
 - 💬 Install and run **Open WebUI** (chat interface)
 - 📊 Launch the **Sight AI Miner Dashboard** (analytics/monitoring)
-=======
-This script will:
-- Pull the `deepscaler` model to your Ollama
-- Start all necessary containers (Postgres, backend, frontend)
-- Install and run Open WebUI (for chat)
-- Set up and open both the dashboard and chat interfaces
->>>>>>> 629beeb8
 
 ---
 
