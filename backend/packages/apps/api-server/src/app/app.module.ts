--- conflicted
+++ resolved
@@ -34,15 +34,14 @@
 import { ModelInferenceFrameworkManagementModule } from "@saito/model-inference-framework-management";
 import { EarningsTrackingModule } from '@saito/earnings-tracking';
 import { Libp2pController } from './controllers/tunnel-libp2p.controller';
-<<<<<<< HEAD
-import { DidController } from './controllers/did.controller';
-import { PeerController } from './controllers/peer.controller';
-=======
 import { VllmProcessController } from './controllers/vllm-process.controller';
 import { OllamaProcessController } from './controllers/ollama-process.controller';
 import { FrameworkConfigController } from './controllers/framework-config.controller';
 import { UnifiedConfigController } from './controllers/unified-config.controller';
->>>>>>> 63c4b5ca
+import { DidController } from './controllers/did.controller';
+import { PeerController } from './controllers/peer.controller';
+
+
 @Module({
   imports: [
     EventEmitterModule.forRoot(),
@@ -64,18 +63,14 @@
     OpenAIController,
     ModelsController,
     AppConfigController,
-<<<<<<< HEAD
-    Libp2pController,
-    DidController,
-    PeerController
-=======
     DashboardController,
     Libp2pController,
     VllmProcessController,
     OllamaProcessController,
     FrameworkConfigController,
     UnifiedConfigController
->>>>>>> 63c4b5ca
+    DidController,
+    PeerController
   ],
   providers: [
     {
