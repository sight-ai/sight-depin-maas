--- conflicted
+++ resolved
@@ -1,4 +1,6 @@
 import { Module } from '@nestjs/common';
+import { EventEmitter2 } from '@nestjs/event-emitter';
+import { TunnelModule, KEYPAIR_EVENTS, KeyPairReadyEvent } from '@saito/tunnel';
 import { ContextHandlerRegistry } from './core/context/context-handler/context-handler.registry';
 import { DidDocumentAssembler } from './core/did-document.assembler';
 import { DidDocumentParser } from './core/parser/did-document.parser';
@@ -9,7 +11,6 @@
 } from './did-document-manager/did-document-manager.service';
 import { DidLocalStorage } from './did-document-storage/did-local.storage';
 import { DidManagerStorage } from './did-document-storage/did-manager.storage';
-<<<<<<< HEAD
 import {
   DidDocumentOrchestrator,
   DidDocumentOrchestratorProvider,
@@ -17,17 +18,10 @@
 import { DidLocalBuilder } from './did-local.builder';
 import { DidLocalManager } from './did-local.manager';
 import { DidServiceImpl, DidServiceProvider } from './did.service';
-// 移除对 TunnelModule 的依赖以解决循环依赖
-// import { TunnelModule } from '@saito/tunnel';
-=======
-import { TunnelModule } from '@saito/tunnel';
 import { KeyPairManager } from './services/key-pair-manager.service';
->>>>>>> 81da0d23
 
 @Module({
-  imports: [
-    TunnelModule
-  ],
+  imports: [TunnelModule],
   providers: [
     DidServiceProvider,
     DidDocumentOrchestratorProvider,
@@ -55,23 +49,27 @@
     },
     {
       provide: 'KEY_PAIR',
-<<<<<<< HEAD
-      useValue: new Uint8Array([
-        32, 31, 30, 29, 28, 27, 26, 25, 24, 23, 22, 21, 20, 19, 18, 17, 16, 15,
-        14, 13, 12, 11, 10, 9, 8, 7, 6, 5, 4, 3, 2, 1,
-      ]),
-=======
-      useFactory: async (keyPairManager: KeyPairManager) => {
-        return await keyPairManager.getOrGenerateKeyPair();
+      useFactory: async (keyPairManager: KeyPairManager, eventEmitter: EventEmitter2) => {
+        const keyPair = await keyPairManager.getOrGenerateKeyPair();
+
+        // 发送 KeyPair 准备就绪事件，通知 tunnel 模块
+        eventEmitter.emit(KEYPAIR_EVENTS.KEYPAIR_READY, new KeyPairReadyEvent(keyPair));
+
+        return keyPair;
       },
-      inject: [KeyPairManager],
->>>>>>> 81da0d23
+      inject: [KeyPairManager, EventEmitter2],
     },
     {
       provide: 'AUTHENTICATION',
       useValue: '#key-1',
     },
   ],
-  exports: [DidServiceProvider, DidDocumentManagerService, DidServiceImpl, KeyPairManager],
+  exports: [
+    'KEY_PAIR',
+    DidServiceProvider,
+    DidDocumentManagerService,
+    DidServiceImpl,
+    KeyPairManager,
+  ],
 })
 export class DidModule {}