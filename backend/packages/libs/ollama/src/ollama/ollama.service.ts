import { env } from '../env';
import { OllamaService } from './ollama.interface';
import { ModelOfOllama, m } from "@saito/models";
import { Inject, Logger } from "@nestjs/common";
import got from 'got-cjs';
import { MinerService } from '@saito/miner';
import { Response } from 'express';
import { OllamaRepository } from './ollama.repository';
import { DatabaseTransactionConnection } from "slonik";
import path from 'path';
import * as R from 'ramda';
import { SQL } from "@saito/common";
import { z } from "zod";

interface TaskData {
  total_duration: number;
  load_duration: number;
  prompt_eval_count: number;
  prompt_eval_duration: number;
  eval_count: number;
  eval_duration: number;
}

export class DefaultOllamaService implements OllamaService {

  private readonly baseUrl = env().OLLAMA_API_URL;
  private readonly logger = new Logger(DefaultOllamaService.name);

  constructor(
    @Inject(OllamaRepository)
    private readonly OllamaRepository: OllamaRepository,
    @Inject(MinerService)
    private readonly minerService: MinerService,
  ) { }

  private async createTask(model: string) {
    return this.minerService.createTask({
      model: model,
      status: 'in-progress',
      total_duration: 0,
      load_duration: 0,
      prompt_eval_count: 0,
      prompt_eval_duration: 0,
      eval_count: 0,
      eval_duration: 0,
      created_at: new Date().toISOString(),
      updated_at: new Date().toISOString()
    });
  }

  private async updateTask(taskId: string, taskData: Partial<TaskData> & { status: 'succeed' | 'failed' }) {
    const { status, ...rest } = taskData;
    const taskDataWithDefaults = R.map(x => x || 0, rest);
    await this.minerService.updateTask(
      taskId,
      R.mergeRight({ status: status }, taskDataWithDefaults)
    );
  }

  private async handleStream(stream: any, res: Response, taskId: string, isChat: boolean) {
    let msg: any = isChat ? { role: '', content: '' } : '';

    stream.on('data', async (chunk: any) => {
      try {
        try {
          console.log(chunk.toString())
          const part = JSON.parse(chunk.toString());
          if (isChat) {
            if (part instanceof Object) {
<<<<<<< HEAD
              res.write(`${JSON.stringify(part)}`);
=======
              res.write(`${JSON.stringify({ ...part })}`);
>>>>>>> 153278b2
            }
          } else {
            if (!part.done) {
              msg += part.response;
            }
            if (part instanceof Object) {
<<<<<<< HEAD
              res.write(`${JSON.stringify(part)}`);
=======
              res.write(`${JSON.stringify({ ...part })}`);
>>>>>>> 153278b2
            }
          }

          if (part.done) {
            const taskData = R.pick([
              'total_duration',
              'load_duration',
              'prompt_eval_count',
              'prompt_eval_duration',
              'eval_count',
              'eval_duration',
            ], part);
            await this.updateTask(taskId, { ...taskData, status: 'succeed' as 'succeed' });

            // 创建 earnings 记录
            const blockRewards = Math.floor(Math.random() * 100) + 1;
            const jobRewards = (part.prompt_eval_count || 0) + (part.eval_count || 0);
            await this.minerService.createEarnings(blockRewards, jobRewards);

          }
        } catch (error) {
          console.error(error)
        }
      } catch (err) {
        console.error('JSON parsing error:', err);
        res.end();
      }
    });

    stream.on('error', async (error: any) => {
      await this.updateTask(taskId, { status: 'failed' });
      if (!res.headersSent) {
        res.status(500).json({ error: error });
      }
      res.end();
    });

    stream.on('end', async (error: any) => {
      res.end();
    });
  }

  private async handleNonStream(args: any, res: Response, taskId: string, endpoint: string) {
    const response: any = await got
      .post(`${env().OLLAMA_API_URL}api/${endpoint}`, {
        json: { ...args },
      })
      .json();

    const taskData = R.pick([
      'total_duration',
      'load_duration',
      'prompt_eval_count',
      'prompt_eval_duration',
      'eval_count',
      'eval_duration',
    ], response);

    await this.updateTask(taskId, { ...taskData, status: 'succeed' });
    // 创建 earnings 记录
    const blockRewards = Math.floor(Math.random() * 100) + 1;
    const jobRewards = (response.prompt_eval_count || 0) + (response.eval_count || 0);
    await this.minerService.createEarnings(blockRewards, jobRewards);
    res.json(response);
  }

  async complete(args: ModelOfOllama<'generate_request'>, res: Response) {
    if (args.stream === undefined || args.stream === null) {
      args.stream = true
    }
    const taskId = (await this.createTask(args.model)).id;

    try {
      if (args.stream) {
        const stream = got.stream(`${env().OLLAMA_API_URL}api/generate`, {
          method: 'POST',
          json: args,
        });
        if (args.stream) {
          res.setHeader('Content-Type', 'application/x-ndjson');
          res.flushHeaders();
        }
        await this.handleStream(stream, res, taskId, false);
      } else {
        await this.handleNonStream(args, res, taskId, 'generate');
      }
    } catch (error) {
      await this.updateTask(taskId, { status: 'failed' });
      res.status(500).json({ error: error });
    }
  }

  async chat(args: ModelOfOllama<'chat_request'>, res: Response) {
    if (args.stream === undefined || args.stream === null) {
      args.stream = true
    }
    const taskId = (await this.createTask(args.model)).id;

    try {
      if (args.stream) {
        const stream = got.stream(`${env().OLLAMA_API_URL}api/chat`, {
          method: 'POST',
          json: {
            ...args,
          },
        });
        if (args.stream) {
          res.setHeader('Content-Type', 'application/x-ndjson');
          res.flushHeaders();
        }

        stream.on('data', (chunk) => {
          res.write(chunk);
        });

        stream.on('end', async () => {
          await this.updateTask(taskId, { status: 'succeed' });
          res.end();
        });

        stream.on('error', async (err) => {
          await this.updateTask(taskId, { status: 'failed' });
          // optionally log `err` or do more error handling
          res.end();
        });

        // await this.handleStream(stream, res, taskId, true);
      } else {
        await this.handleNonStream(args, res, taskId, 'chat');
      }
    } catch (error) {
      await this.updateTask(taskId, { status: 'failed' });
      res.status(500).json({ error: error });
    }
  }

  async createChatRecord(
    {
      chatId,
      userId,
      userInput,
      aiResponse,
      status,
      task_id
    }: {
      chatId: string,
      userId: string,
      userInput: string,
      aiResponse: string,
      status: "active" | "archived",
      task_id: string
    }
  ) {
    const updateChatRecord = async (conn: DatabaseTransactionConnection) => {
      return this.OllamaRepository.updateChatRecord(conn, chatId, userId, userInput, aiResponse, status, task_id);
    };

    return this.OllamaRepository.transaction(updateChatRecord);
  }

  async findChatRecord(chatId: string): Promise<{
    userId: string,
    userInput: string,
    aiResponse: string,
    status: "active" | "archived",
  } | null> {
    const findChatRecord = async (conn: DatabaseTransactionConnection) => {
      return this.OllamaRepository.findChatRecord(conn, chatId);
    };

    return this.OllamaRepository.transaction(findChatRecord);
  }

  async checkStatus(): Promise<boolean> {
    try {
      const response = await got
        .post(`${env().OLLAMA_API_URL}api/generate`, {
          timeout: {
            request: 20000,
            connect: 2000,
            response: 18000,
          },
          json: { model: env().OLLAMA_MODEL },
        })
        .json();
      console.log(response);
      console.log(true);
      return !!response;
    } catch (error){
      console.log(error);
      return false;
    }
  }

  async listModel(): Promise<ModelOfOllama<'list_model_response'>> {
    const response = await got
      .get(path.join(this.baseUrl, 'api/tags'))
      .json();
    const parseResult = m.ollama('list_model_response').safeParse(response);
    if (parseResult.success) {
      return parseResult.data;
    } else {
      this.logger.error(
        `failed to parse list model response: ${parseResult.error}`
      );
      return { models: [] };
    }
  }

  async showModelInformation(args: ModelOfOllama<'show_model_request'>): Promise<any> {
    const response = await got
      .post(`${env().OLLAMA_API_URL}api/show`, {
        timeout: {
          request: 20000,
          connect: 2000,
          response: 18000,
        },
        json: args,
      })
      .json();
    return response;
  }
}

const OllamaServiceProvider = {
  provide: OllamaService,
  useClass: DefaultOllamaService,
};

export default OllamaServiceProvider;<|MERGE_RESOLUTION|>--- conflicted
+++ resolved
@@ -67,22 +67,14 @@
           const part = JSON.parse(chunk.toString());
           if (isChat) {
             if (part instanceof Object) {
-<<<<<<< HEAD
               res.write(`${JSON.stringify(part)}`);
-=======
-              res.write(`${JSON.stringify({ ...part })}`);
->>>>>>> 153278b2
             }
           } else {
             if (!part.done) {
               msg += part.response;
             }
             if (part instanceof Object) {
-<<<<<<< HEAD
               res.write(`${JSON.stringify(part)}`);
-=======
-              res.write(`${JSON.stringify({ ...part })}`);
->>>>>>> 153278b2
             }
           }
 
